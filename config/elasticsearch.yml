<<<<<<< HEAD
gateway:
  type: cassandra
=======
# use our LruIndex manager
client:
 type: org.elasticsearch.plugin.lruclient.LruClient

# make sure we store these somewhere as the LruClient closes them locally
gateway:
  type: fs
  fs:
    # if you don't like the default work/ dif for long term storage
    location: /var/lib/elasticsearch
>>>>>>> 4e5eb066

index:
  numberOfShards: 1
  numberOfReplicas: 0
  robin:
    refreshInterval: -1<|MERGE_RESOLUTION|>--- conflicted
+++ resolved
@@ -1,18 +1,10 @@
-<<<<<<< HEAD
-gateway:
-  type: cassandra
-=======
 # use our LruIndex manager
 client:
  type: org.elasticsearch.plugin.lruclient.LruClient
 
 # make sure we store these somewhere as the LruClient closes them locally
 gateway:
-  type: fs
-  fs:
-    # if you don't like the default work/ dif for long term storage
-    location: /var/lib/elasticsearch
->>>>>>> 4e5eb066
+  type: cassandra
 
 index:
   numberOfShards: 1
